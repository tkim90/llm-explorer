--- conflicted
+++ resolved
@@ -80,12 +80,8 @@
         
         return {
           documentId: document.id,
-<<<<<<< HEAD
-          message: `Document uploaded successfully. Processed ${document.pages.length} pages.`,
+          message: `Document uploaded successfully. Processed ${document.pages.length} pages in ${duration}ms.`,
           document,
-=======
-          message: `Document uploaded successfully. Processed ${document.pages.length} pages in ${duration}ms.`,
->>>>>>> ba53dea8
         }
       } catch (error) {
         const endTime = Date.now()
